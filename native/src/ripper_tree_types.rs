--- conflicted
+++ resolved
@@ -97,14 +97,11 @@
     MRHSAddStar(MRHSAddStar),
     Next(Next),
     StringConcat(StringConcat),
-<<<<<<< HEAD
     Super(Super),
-=======
     Kw(Kw),
     Undef(Undef),
     Binary(Binary),
     Float(Float),
->>>>>>> 9a209c8c
 }
 
 def_tag!(if_tag, "if");
@@ -361,10 +358,10 @@
     pub fn to_string_literal(self) -> StringLiteral {
         match self.1 {
             StringContentOrStringContentParts::StringContent(sc) => {
-                StringLiteral(string_literal_tag, sc)
+                StringLiteral(string_literal_tag, None, sc)
             }
             StringContentOrStringContentParts::StringContentParts(scp) => {
-                StringLiteral(string_literal_tag, StringContent(string_content_tag, scp))
+                StringLiteral(string_literal_tag, None, StringContent(string_content_tag, scp))
             }
         }
     }
@@ -1029,7 +1026,6 @@
     }
 }
 
-<<<<<<< HEAD
 def_tag!(super_tag, "super");
 #[derive(Deserialize, Debug)]
 pub struct Super(pub super_tag, pub ArgNode);
@@ -1044,7 +1040,7 @@
         )
     }
 }
-=======
+
 def_tag!(kw_tag, "@kw");
 #[derive(Deserialize, Debug)]
 pub struct Kw(pub kw_tag, pub String, pub LineCol);
@@ -1103,5 +1099,4 @@
 
 def_tag!(float_tag, "@float");
 #[derive(Deserialize, Debug)]
-pub struct Float(float_tag, pub String, pub LineCol);
->>>>>>> 9a209c8c
+pub struct Float(float_tag, pub String, pub LineCol);