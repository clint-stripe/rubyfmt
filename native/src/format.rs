--- conflicted
+++ resolved
@@ -1523,16 +1523,13 @@
         Expression::IfMod(if_mod) => format_if_mod(ps, if_mod),
         Expression::Unary(unary) => format_unary(ps, unary),
         Expression::StringConcat(sc) => format_string_concat(ps, sc),
-<<<<<<< HEAD
         Expression::DynaSymbol(ds) => format_dyna_symbol(ps, ds),
-=======
         Expression::Undef(undef) => format_undef(ps, undef),
         Expression::Class(class) => format_class(ps, class),
         Expression::Defs(defs) => format_defs(ps, defs),
         Expression::If(ifs) => format_if(ps, ifs),
         Expression::Binary(binary) => format_binary(ps, binary),
         Expression::Float(float) => format_float(ps, float),
->>>>>>> 9a209c8c
         e => {
             panic!("got unknown token: {:?}", e);
         }
