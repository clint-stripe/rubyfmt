#!/bin/bash

set -ex

temp=$(mktemp -q)
<<<<<<< HEAD
EXPECTED_FILENAME="${1//_actual_/_expected}"
=======
# shellcheck disable=SC2001
EXPECTED_FILENAME=$(echo "$1" | sed s/expected/actual/)
>>>>>>> d483b361

bundle exec ruby src/rubyfmt.rb "$1" "$EXPECTED_FILENAME" > "$temp" && mv "$temp" "$EXPECTED_FILENAME"
git diff "$EXPECTED_FILENAME"
echo "do you want to commit [Y/n]"
read -rn1 ans
if [ "$ans" == "y" ]
then
  git add "$EXPECTED_FILENAME"
else
  git checkout "$EXPECTED_FILENAME"
fi<|MERGE_RESOLUTION|>--- conflicted
+++ resolved
@@ -3,12 +3,8 @@
 set -ex
 
 temp=$(mktemp -q)
-<<<<<<< HEAD
-EXPECTED_FILENAME="${1//_actual_/_expected}"
-=======
 # shellcheck disable=SC2001
 EXPECTED_FILENAME=$(echo "$1" | sed s/expected/actual/)
->>>>>>> d483b361
 
 bundle exec ruby src/rubyfmt.rb "$1" "$EXPECTED_FILENAME" > "$temp" && mv "$temp" "$EXPECTED_FILENAME"
 git diff "$EXPECTED_FILENAME"
